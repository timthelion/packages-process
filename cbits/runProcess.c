--- conflicted
+++ resolved
@@ -1,1064 +1,538 @@
-<<<<<<< HEAD
-/* ----------------------------------------------------------------------------
-   (c) The University of Glasgow 2004
-   
-   Support for System.Process
-   ------------------------------------------------------------------------- */
-
-#if defined(_MSC_VER) || defined(__MINGW32__) || defined(_WIN32)
-#define UNICODE
-#endif
-
-/* XXX This is a nasty hack; should put everything necessary in this package */
-#include "HsBase.h"
-#include "Rts.h"
-
-#include "runProcess.h"
-
-#if !(defined(_MSC_VER) || defined(__MINGW32__) || defined(_WIN32))
-
-#include "execvpe.h"
-
-/* ----------------------------------------------------------------------------
-   UNIX versions
-   ------------------------------------------------------------------------- */
-
-static long max_fd = 0;
-
-// Rts internal API, not exposed in a public header file:
-extern void blockUserSignals(void);
-extern void unblockUserSignals(void);
-
-ProcHandle
-runInteractiveProcess (char *const args[], 
-		       char *workingDirectory, char **environment,
-                       int fdStdIn, int fdStdOut, int fdStdErr,
-		       int *pfdStdInput, int *pfdStdOutput, int *pfdStdError,
-                       int set_inthandler, long inthandler, 
-                       int set_quithandler, long quithandler,
-                       int close_fds)
-{
-    int pid;
-    int fdStdInput[2], fdStdOutput[2], fdStdError[2];
-    int r;
-    struct sigaction dfl;
-
-    // Ordering matters here, see below [Note #431].
-    if (fdStdIn == -1) {
-        r = pipe(fdStdInput);
-        if (r == -1) { 
-            sysErrorBelch("runInteractiveProcess: pipe");
-            return -1;
-        }
-        
-    }
-    if (fdStdOut == -1) {
-        r = pipe(fdStdOutput);
-        if (r == -1) { 
-            sysErrorBelch("runInteractiveProcess: pipe");
-            return -1;
-        }
-    }
-    if (fdStdErr == -1) {
-        r = pipe(fdStdError);
-        if (r == -1) { 
-            sysErrorBelch("runInteractiveProcess: pipe");
-            return -1;
-        }
-    }
-
-    // Block signals with Haskell handlers.  The danger here is that
-    // with the threaded RTS, a signal arrives in the child process,
-    // the RTS writes the signal information into the pipe (which is
-    // shared between parent and child), and the parent behaves as if
-    // the signal had been raised.
-    blockUserSignals();
-
-    // See #4074.  Sometimes fork() gets interrupted by the timer
-    // signal and keeps restarting indefinitely.
-    stopTimer();
-
-    switch(pid = fork())
-    {
-    case -1:
-        unblockUserSignals();
-#if __GLASGOW_HASKELL__ > 612
-        startTimer();
-#endif
-        if (fdStdIn == -1) {
-            close(fdStdInput[0]);
-            close(fdStdInput[1]);
-        }
-        if (fdStdOut == -1) {
-            close(fdStdOutput[0]);
-            close(fdStdOutput[1]);
-        }
-        if (fdStdErr == -1) {
-            close(fdStdError[0]);
-            close(fdStdError[1]);
-        }
-	return -1;
-	
-    case 0:
-    {
-        // WARNING!  we are now in the child of vfork(), so any memory
-        // we modify below will also be seen in the parent process.
-
-        unblockUserSignals();
-
-	if (workingDirectory) {
-	    if (chdir (workingDirectory) < 0) {
-                // See #1593.  The convention for the exit code when
-                // exec() fails seems to be 127 (gleened from C's
-                // system()), but there's no equivalent convention for
-                // chdir(), so I'm picking 126 --SimonM.
-                _exit(126);
-	    }
-	}
-	
-        // [Note #431]: Ordering matters here.  If any of the FDs
-        // 0,1,2 were initially closed, then our pipes may have used
-        // these FDs.  So when we dup2 the pipe FDs down to 0,1,2, we
-        // must do it in that order, otherwise we could overwrite an
-        // FD that we need later.
-
-        if (fdStdIn == -1) {
-            if (fdStdInput[0] != STDIN_FILENO) {
-                dup2 (fdStdInput[0], STDIN_FILENO);
-                close(fdStdInput[0]);
-            }
-            close(fdStdInput[1]);
-        } else {
-            dup2(fdStdIn,  STDIN_FILENO);
-        }
-
-        if (fdStdOut == -1) {
-            if (fdStdOutput[1] != STDOUT_FILENO) {
-                dup2 (fdStdOutput[1], STDOUT_FILENO);
-                close(fdStdOutput[1]);
-            }
-            close(fdStdOutput[0]);
-        } else {
-            dup2(fdStdOut,  STDOUT_FILENO);
-        }
-
-        if (fdStdErr == -1) {
-            if (fdStdError[1] != STDERR_FILENO) {
-                dup2 (fdStdError[1], STDERR_FILENO);
-                close(fdStdError[1]);
-            }
-            close(fdStdError[0]);
-        } else {
-            dup2(fdStdErr,  STDERR_FILENO);
-        }
-            
-        if (close_fds) {
-            int i;
-            if (max_fd == 0) {
-#if HAVE_SYSCONF
-                max_fd = sysconf(_SC_OPEN_MAX);
-                if (max_fd == -1) {
-                    max_fd = 256;
-                }
-#else
-                max_fd = 256;
-#endif
-            }
-            for (i = 3; i < max_fd; i++) {
-                close(i);
-            }
-        }
-
-	/* Set the SIGINT/SIGQUIT signal handlers in the child, if requested 
-	 */
-        (void)sigemptyset(&dfl.sa_mask);
-        dfl.sa_flags = 0;
-	if (set_inthandler) {
-	    dfl.sa_handler = (void *)inthandler;
-	    (void)sigaction(SIGINT, &dfl, NULL);
-	}
-	if (set_quithandler) {
-	    dfl.sa_handler = (void *)quithandler;
-	    (void)sigaction(SIGQUIT,  &dfl, NULL);
-	}
-
-	/* the child */
-	if (environment) {
-	    execvpe(args[0], args, environment);
-	} else {
-	    execvp(args[0], args);
-	}
-    }
-    _exit(127);
-    
-    default:
-	if (fdStdIn  == -1) {
-            close(fdStdInput[0]);
-            fcntl(fdStdInput[1], F_SETFD, FD_CLOEXEC);
-            *pfdStdInput  = fdStdInput[1];
-        }
-	if (fdStdOut == -1) {
-            close(fdStdOutput[1]);
-            fcntl(fdStdOutput[0], F_SETFD, FD_CLOEXEC);
-            *pfdStdOutput = fdStdOutput[0];
-        }
-        if (fdStdErr == -1) {
-            close(fdStdError[1]);
-            fcntl(fdStdError[0], F_SETFD, FD_CLOEXEC);
-            *pfdStdError  = fdStdError[0];
-        }
-	break;
-    }
-    unblockUserSignals();
-    startTimer();
-    
-    return pid;
-}
-
-int
-terminateProcess (ProcHandle handle)
-{
-    return (kill(handle, SIGTERM) == 0);
-}
-
-int
-getProcessExitCode (ProcHandle handle, int *pExitCode)
-{
-    int wstat, res;
-    
-    *pExitCode = 0;
-    
-    if ((res = waitpid(handle, &wstat, WNOHANG)) > 0)
-    {
-	if (WIFEXITED(wstat))
-	{
-	    *pExitCode = WEXITSTATUS(wstat);
-	    return 1;
-	}
-	else
-	    if (WIFSIGNALED(wstat))
-	    {
-		errno = EINTR;
-		return -1;
-	    }
-	    else
-	    {
-		/* This should never happen */
-	    }
-    }
-    
-    if (res == 0) return 0;
-
-    if (errno == ECHILD) 
-    {
-	    *pExitCode = 0;
-	    return 1;
-    }
-
-    return -1;
-}
-
-int waitForProcess (ProcHandle handle, int *pret)
-{
-    int wstat;
-    
-    if (waitpid(handle, &wstat, 0) < 0)
-    {
-        return -1;
-    }
-    
-    if (WIFEXITED(wstat)) {
-        *pret = WEXITSTATUS(wstat);
-	return 0;
-    }
-    else
-	if (WIFSIGNALED(wstat))
-	{
-            *pret = wstat;
-	    return 0;
-	}
-	else
-	{
-	    /* This should never happen */
-	}
-    
-    return -1;
-}
-
-#else
-/* ----------------------------------------------------------------------------
-   Win32 versions
-   ------------------------------------------------------------------------- */
-
-/* -------------------- WINDOWS VERSION --------------------- */
-
-/*
- * Function: mkAnonPipe
- *
- * Purpose:  create an anonymous pipe with read and write ends being
- *           optionally (non-)inheritable.
- */
-static BOOL
-mkAnonPipe (HANDLE* pHandleIn, BOOL isInheritableIn, 
-	    HANDLE* pHandleOut, BOOL isInheritableOut)
-{
-	HANDLE hTemporaryIn  = NULL;
-	HANDLE hTemporaryOut = NULL;
-
-	/* Create the anon pipe with both ends inheritable */
-	if (!CreatePipe(&hTemporaryIn, &hTemporaryOut, NULL, 0))
-	{
-		maperrno();
-		*pHandleIn  = NULL;
-		*pHandleOut = NULL;
-		return FALSE;
-	}
-
-	if (isInheritableIn) {
-            // SetHandleInformation requires at least Win2k
-            if (!SetHandleInformation(hTemporaryIn,
-                                      HANDLE_FLAG_INHERIT, 
-                                      HANDLE_FLAG_INHERIT))
-            {
-                maperrno();
-                *pHandleIn  = NULL;
-                *pHandleOut = NULL;
-                CloseHandle(hTemporaryIn);
-                CloseHandle(hTemporaryOut);
-                return FALSE;
-            }
-	}
-        *pHandleIn = hTemporaryIn;
-
-	if (isInheritableOut) {
-            if (!SetHandleInformation(hTemporaryOut,
-                                      HANDLE_FLAG_INHERIT, 
-                                      HANDLE_FLAG_INHERIT))
-            {
-                maperrno();
-                *pHandleIn  = NULL;
-                *pHandleOut = NULL;
-                CloseHandle(hTemporaryIn);
-                CloseHandle(hTemporaryOut);
-                return FALSE;
-            }
-        }
-        *pHandleOut = hTemporaryOut;
-        
-	return TRUE;
-}
-
-ProcHandle
-runInteractiveProcess (wchar_t *cmd, wchar_t *workingDirectory, 
-                       wchar_t *environment,
-                       int fdStdIn, int fdStdOut, int fdStdErr,
-		       int *pfdStdInput, int *pfdStdOutput, int *pfdStdError,
-                       int close_fds)
-{
-	STARTUPINFO sInfo;
-	PROCESS_INFORMATION pInfo;
-	HANDLE hStdInputRead   = INVALID_HANDLE_VALUE;
-        HANDLE hStdInputWrite  = INVALID_HANDLE_VALUE;
-	HANDLE hStdOutputRead  = INVALID_HANDLE_VALUE;
-        HANDLE hStdOutputWrite = INVALID_HANDLE_VALUE;
-	HANDLE hStdErrorRead   = INVALID_HANDLE_VALUE;
-        HANDLE hStdErrorWrite  = INVALID_HANDLE_VALUE;
-	DWORD flags;
-	BOOL status;
-        BOOL inherit;
-
-	ZeroMemory(&sInfo, sizeof(sInfo));
-	sInfo.cb = sizeof(sInfo);
-	sInfo.dwFlags = STARTF_USESTDHANDLES;
-
-	if (fdStdIn == -1) {
-            if (!mkAnonPipe(&hStdInputRead,  TRUE, &hStdInputWrite,  FALSE))
-                goto cleanup_err;
-            sInfo.hStdInput = hStdInputRead;
-        } else if (fdStdIn == 0) {
-            // Don't duplicate stdin, as console handles cannot be
-            // duplicated and inherited. urg.
-            sInfo.hStdInput = GetStdHandle(STD_INPUT_HANDLE);
-        } else {
-            // The handle might not be inheritable, so duplicate it
-            status = DuplicateHandle(GetCurrentProcess(), 
-                                     (HANDLE) _get_osfhandle(fdStdIn),
-                                     GetCurrentProcess(), &hStdInputRead,
-                                     0,
-                                     TRUE, /* inheritable */
-                                     DUPLICATE_SAME_ACCESS);
-            if (!status) goto cleanup_err;
-            sInfo.hStdInput = hStdInputRead;
-        }
-
-	if (fdStdOut == -1) {
-            if (!mkAnonPipe(&hStdOutputRead,  FALSE, &hStdOutputWrite,  TRUE))
-                goto cleanup_err;
-            sInfo.hStdOutput = hStdOutputWrite;
-        } else if (fdStdOut == 1) {
-            // Don't duplicate stdout, as console handles cannot be
-            // duplicated and inherited. urg.
-            sInfo.hStdOutput = GetStdHandle(STD_OUTPUT_HANDLE);
-        } else {
-            // The handle might not be inheritable, so duplicate it
-            status = DuplicateHandle(GetCurrentProcess(), 
-                                     (HANDLE) _get_osfhandle(fdStdOut),
-                                     GetCurrentProcess(), &hStdOutputWrite,
-                                     0,
-                                     TRUE, /* inheritable */
-                                     DUPLICATE_SAME_ACCESS);
-            if (!status) goto cleanup_err;
-            sInfo.hStdOutput = hStdOutputWrite;
-        }
-
-	if (fdStdErr == -1) {
-            if (!mkAnonPipe(&hStdErrorRead,  TRUE, &hStdErrorWrite,  TRUE))
-                goto cleanup_err;
-            sInfo.hStdError = hStdErrorWrite;
-        } else if (fdStdErr == 2) {
-            // Don't duplicate stderr, as console handles cannot be
-            // duplicated and inherited. urg.
-            sInfo.hStdError = GetStdHandle(STD_ERROR_HANDLE);
-        } else {
-            /* The handle might not be inheritable, so duplicate it */
-            status = DuplicateHandle(GetCurrentProcess(), 
-                                     (HANDLE) _get_osfhandle(fdStdErr),
-                                     GetCurrentProcess(), &hStdErrorWrite,
-                                     0,
-                                     TRUE, /* inheritable */
-                                     DUPLICATE_SAME_ACCESS);
-            if (!status) goto cleanup_err;
-            sInfo.hStdError = hStdErrorWrite;
-        }
-
-    // We always pass a wide environment block, so we MUST set this flag 
-    flags = CREATE_UNICODE_ENVIRONMENT;
-	if (sInfo.hStdInput  != GetStdHandle(STD_INPUT_HANDLE)  &&
-	    sInfo.hStdOutput != GetStdHandle(STD_OUTPUT_HANDLE) &&
-	    sInfo.hStdError  != GetStdHandle(STD_ERROR_HANDLE))
-		flags = flags | CREATE_NO_WINDOW;   // Run without console window only when both output and error are redirected
-
-        // See #3231
-        if (close_fds && fdStdIn == 0 && fdStdOut == 1 && fdStdErr == 2) {
-            inherit = FALSE;
-        } else {
-            inherit = TRUE;
-        }
-
-	if (!CreateProcess(NULL, cmd, NULL, NULL, inherit, flags, environment, workingDirectory, &sInfo, &pInfo))
-	{
-                goto cleanup_err;
-	}
-	CloseHandle(pInfo.hThread);
-
-	// Close the ends of the pipes that were inherited by the
-	// child process.  This is important, otherwise we won't see
-	// EOF on these pipes when the child process exits.
-        if (hStdInputRead   != INVALID_HANDLE_VALUE) CloseHandle(hStdInputRead);
-        if (hStdOutputWrite != INVALID_HANDLE_VALUE) CloseHandle(hStdOutputWrite);
-        if (hStdErrorWrite  != INVALID_HANDLE_VALUE) CloseHandle(hStdErrorWrite);
-
-	*pfdStdInput  = _open_osfhandle((intptr_t) hStdInputWrite, _O_WRONLY);
-	*pfdStdOutput = _open_osfhandle((intptr_t) hStdOutputRead, _O_RDONLY);
-  	*pfdStdError  = _open_osfhandle((intptr_t) hStdErrorRead,  _O_RDONLY);
-
-  	return (int) pInfo.hProcess;
-
-cleanup_err:
-        if (hStdInputRead   != INVALID_HANDLE_VALUE) CloseHandle(hStdInputRead);
-        if (hStdInputWrite  != INVALID_HANDLE_VALUE) CloseHandle(hStdInputWrite);
-        if (hStdOutputRead  != INVALID_HANDLE_VALUE) CloseHandle(hStdOutputRead);
-        if (hStdOutputWrite != INVALID_HANDLE_VALUE) CloseHandle(hStdOutputWrite);
-        if (hStdErrorRead   != INVALID_HANDLE_VALUE) CloseHandle(hStdErrorRead);
-        if (hStdErrorWrite  != INVALID_HANDLE_VALUE) CloseHandle(hStdErrorWrite);
-        maperrno();
-        return -1;
-}
-
-int
-terminateProcess (ProcHandle handle)
-{
-    if (!TerminateProcess((HANDLE) handle, 1)) {
-	maperrno();
-	return -1;
-    }
-    return 0;
-}
-
-int
-getProcessExitCode (ProcHandle handle, int *pExitCode)
-{
-    *pExitCode = 0;
-
-    if (WaitForSingleObject((HANDLE) handle, 1) == WAIT_OBJECT_0)
-    {
-	if (GetExitCodeProcess((HANDLE) handle, (DWORD *) pExitCode) == 0)
-	{
-	    maperrno();
-	    return -1;
-	}
-	return 1;
-    }
-    
-    return 0;
-}
-
-int
-waitForProcess (ProcHandle handle, int *pret)
-{
-    DWORD retCode;
-
-    if (WaitForSingleObject((HANDLE) handle, INFINITE) == WAIT_OBJECT_0)
-    {
-	if (GetExitCodeProcess((HANDLE) handle, &retCode) == 0)
-	{
-	    maperrno();
-	    return -1;
-	}
-        *pret = retCode;
-	return 0;
-    }
-    
-    maperrno();
-    return -1;
-}
-
-#endif /* Win32 */
-=======
-/* ----------------------------------------------------------------------------
-   (c) The University of Glasgow 2004
-   
-   Support for System.Process
-   ------------------------------------------------------------------------- */
-
-#if defined(_MSC_VER) || defined(__MINGW32__) || defined(_WIN32)
-#define UNICODE
-#endif
-
-/* XXX This is a nasty hack; should put everything necessary in this package */
-#include "HsBase.h"
-#include "Rts.h"
-
-#include "runProcess.h"
-
-#if !(defined(_MSC_VER) || defined(__MINGW32__) || defined(_WIN32))
-
-#include "execvpe.h"
-
-/* ----------------------------------------------------------------------------
-   UNIX versions
-   ------------------------------------------------------------------------- */
-
-static long max_fd = 0;
-
-// Rts internal API, not exposed in a public header file:
-extern void blockUserSignals(void);
-extern void unblockUserSignals(void);
-
-ProcHandle
-runInteractiveProcess (char *const args[], 
-		       char *workingDirectory, char **environment,
-                       int fdStdIn, int fdStdOut, int fdStdErr,
-		       int *pfdStdInput, int *pfdStdOutput, int *pfdStdError,
-                       int set_inthandler, long inthandler, 
-                       int set_quithandler, long quithandler,
-                       int flags)
-{
-    int close_fds = ((flags & RUN_PROCESS_IN_CLOSE_FDS) != 0);
-    int pid;
-    int fdStdInput[2], fdStdOutput[2], fdStdError[2];
-    int r;
-    struct sigaction dfl;
-
-    // Ordering matters here, see below [Note #431].
-    if (fdStdIn == -1) {
-        r = pipe(fdStdInput);
-        if (r == -1) { 
-            sysErrorBelch("runInteractiveProcess: pipe");
-            return -1;
-        }
-        
-    }
-    if (fdStdOut == -1) {
-        r = pipe(fdStdOutput);
-        if (r == -1) { 
-            sysErrorBelch("runInteractiveProcess: pipe");
-            return -1;
-        }
-    }
-    if (fdStdErr == -1) {
-        r = pipe(fdStdError);
-        if (r == -1) { 
-            sysErrorBelch("runInteractiveProcess: pipe");
-            return -1;
-        }
-    }
-
-    // Block signals with Haskell handlers.  The danger here is that
-    // with the threaded RTS, a signal arrives in the child process,
-    // the RTS writes the signal information into the pipe (which is
-    // shared between parent and child), and the parent behaves as if
-    // the signal had been raised.
-    blockUserSignals();
-
-    // See #4074.  Sometimes fork() gets interrupted by the timer
-    // signal and keeps restarting indefinitely.
-    stopTimer();
-
-    switch(pid = fork())
-    {
-    case -1:
-        unblockUserSignals();
-#if __GLASGOW_HASKELL__ > 612
-        startTimer();
-#endif
-        if (fdStdIn == -1) {
-            close(fdStdInput[0]);
-            close(fdStdInput[1]);
-        }
-        if (fdStdOut == -1) {
-            close(fdStdOutput[0]);
-            close(fdStdOutput[1]);
-        }
-        if (fdStdErr == -1) {
-            close(fdStdError[0]);
-            close(fdStdError[1]);
-        }
-	return -1;
-	
-    case 0:
-    {
-        // WARNING!  we are now in the child of vfork(), so any memory
-        // we modify below will also be seen in the parent process.
-
-        if ((flags & RUN_PROCESS_IN_NEW_GROUP) != 0) {
-            setpgid(0, 0);
-        }
-        unblockUserSignals();
-
-	if (workingDirectory) {
-	    if (chdir (workingDirectory) < 0) {
-                // See #1593.  The convention for the exit code when
-                // exec() fails seems to be 127 (gleened from C's
-                // system()), but there's no equivalent convention for
-                // chdir(), so I'm picking 126 --SimonM.
-                _exit(126);
-	    }
-	}
-	
-        // [Note #431]: Ordering matters here.  If any of the FDs
-        // 0,1,2 were initially closed, then our pipes may have used
-        // these FDs.  So when we dup2 the pipe FDs down to 0,1,2, we
-        // must do it in that order, otherwise we could overwrite an
-        // FD that we need later.
-
-        if (fdStdIn == -1) {
-            if (fdStdInput[0] != STDIN_FILENO) {
-                dup2 (fdStdInput[0], STDIN_FILENO);
-                close(fdStdInput[0]);
-            }
-            close(fdStdInput[1]);
-        } else {
-            dup2(fdStdIn,  STDIN_FILENO);
-        }
-
-        if (fdStdOut == -1) {
-            if (fdStdOutput[1] != STDOUT_FILENO) {
-                dup2 (fdStdOutput[1], STDOUT_FILENO);
-                close(fdStdOutput[1]);
-            }
-            close(fdStdOutput[0]);
-        } else {
-            dup2(fdStdOut,  STDOUT_FILENO);
-        }
-
-        if (fdStdErr == -1) {
-            if (fdStdError[1] != STDERR_FILENO) {
-                dup2 (fdStdError[1], STDERR_FILENO);
-                close(fdStdError[1]);
-            }
-            close(fdStdError[0]);
-        } else {
-            dup2(fdStdErr,  STDERR_FILENO);
-        }
-            
-        if (close_fds) {
-            int i;
-            if (max_fd == 0) {
-#if HAVE_SYSCONF
-                max_fd = sysconf(_SC_OPEN_MAX);
-                if (max_fd == -1) {
-                    max_fd = 256;
-                }
-#else
-                max_fd = 256;
-#endif
-            }
-            for (i = 3; i < max_fd; i++) {
-                close(i);
-            }
-        }
-
-	/* Set the SIGINT/SIGQUIT signal handlers in the child, if requested 
-	 */
-        (void)sigemptyset(&dfl.sa_mask);
-        dfl.sa_flags = 0;
-	if (set_inthandler) {
-	    dfl.sa_handler = (void *)inthandler;
-	    (void)sigaction(SIGINT, &dfl, NULL);
-	}
-	if (set_quithandler) {
-	    dfl.sa_handler = (void *)quithandler;
-	    (void)sigaction(SIGQUIT,  &dfl, NULL);
-	}
-
-	/* the child */
-	if (environment) {
-	    execvpe(args[0], args, environment);
-	} else {
-	    execvp(args[0], args);
-	}
-    }
-    _exit(127);
-    
-    default:
-	if ((flags & RUN_PROCESS_IN_NEW_GROUP) != 0) {
-            setpgid(pid, pid);
-	}
-	if (fdStdIn  == -1) {
-            close(fdStdInput[0]);
-            fcntl(fdStdInput[1], F_SETFD, FD_CLOEXEC);
-            *pfdStdInput  = fdStdInput[1];
-        }
-	if (fdStdOut == -1) {
-            close(fdStdOutput[1]);
-            fcntl(fdStdOutput[0], F_SETFD, FD_CLOEXEC);
-            *pfdStdOutput = fdStdOutput[0];
-        }
-        if (fdStdErr == -1) {
-            close(fdStdError[1]);
-            fcntl(fdStdError[0], F_SETFD, FD_CLOEXEC);
-            *pfdStdError  = fdStdError[0];
-        }
-	break;
-    }
-    unblockUserSignals();
-    startTimer();
-    
-    return pid;
-}
-
-int
-terminateProcess (ProcHandle handle)
-{
-    return (kill(handle, SIGTERM) == 0);
-}
-
-int
-getProcessExitCode (ProcHandle handle, int *pExitCode)
-{
-    int wstat, res;
-    
-    *pExitCode = 0;
-    
-    if ((res = waitpid(handle, &wstat, WNOHANG)) > 0)
-    {
-	if (WIFEXITED(wstat))
-	{
-	    *pExitCode = WEXITSTATUS(wstat);
-	    return 1;
-	}
-	else
-	    if (WIFSIGNALED(wstat))
-	    {
-		errno = EINTR;
-		return -1;
-	    }
-	    else
-	    {
-		/* This should never happen */
-	    }
-    }
-    
-    if (res == 0) return 0;
-
-    if (errno == ECHILD) 
-    {
-	    *pExitCode = 0;
-	    return 1;
-    }
-
-    return -1;
-}
-
-int waitForProcess (ProcHandle handle, int *pret)
-{
-    int wstat;
-    
-    if (waitpid(handle, &wstat, 0) < 0)
-    {
-        return -1;
-    }
-    
-    if (WIFEXITED(wstat)) {
-        *pret = WEXITSTATUS(wstat);
-	return 0;
-    }
-    else
-	if (WIFSIGNALED(wstat))
-	{
-            *pret = wstat;
-	    return 0;
-	}
-	else
-	{
-	    /* This should never happen */
-	}
-    
-    return -1;
-}
-
-#else
-/* ----------------------------------------------------------------------------
-   Win32 versions
-   ------------------------------------------------------------------------- */
-
-/* -------------------- WINDOWS VERSION --------------------- */
-
-/*
- * Function: mkAnonPipe
- *
- * Purpose:  create an anonymous pipe with read and write ends being
- *           optionally (non-)inheritable.
- */
-static BOOL
-mkAnonPipe (HANDLE* pHandleIn, BOOL isInheritableIn, 
-	    HANDLE* pHandleOut, BOOL isInheritableOut)
-{
-	HANDLE hTemporaryIn  = NULL;
-	HANDLE hTemporaryOut = NULL;
-
-	/* Create the anon pipe with both ends inheritable */
-	if (!CreatePipe(&hTemporaryIn, &hTemporaryOut, NULL, 0))
-	{
-		maperrno();
-		*pHandleIn  = NULL;
-		*pHandleOut = NULL;
-		return FALSE;
-	}
-
-	if (isInheritableIn) {
-            // SetHandleInformation requires at least Win2k
-            if (!SetHandleInformation(hTemporaryIn,
-                                      HANDLE_FLAG_INHERIT, 
-                                      HANDLE_FLAG_INHERIT))
-            {
-                maperrno();
-                *pHandleIn  = NULL;
-                *pHandleOut = NULL;
-                CloseHandle(hTemporaryIn);
-                CloseHandle(hTemporaryOut);
-                return FALSE;
-            }
-	}
-        *pHandleIn = hTemporaryIn;
-
-	if (isInheritableOut) {
-            if (!SetHandleInformation(hTemporaryOut,
-                                      HANDLE_FLAG_INHERIT, 
-                                      HANDLE_FLAG_INHERIT))
-            {
-                maperrno();
-                *pHandleIn  = NULL;
-                *pHandleOut = NULL;
-                CloseHandle(hTemporaryIn);
-                CloseHandle(hTemporaryOut);
-                return FALSE;
-            }
-        }
-        *pHandleOut = hTemporaryOut;
-        
-	return TRUE;
-}
-
-ProcHandle
-runInteractiveProcess (wchar_t *cmd, wchar_t *workingDirectory, 
-                       void *environment,
-                       int fdStdIn, int fdStdOut, int fdStdErr,
-		       int *pfdStdInput, int *pfdStdOutput, int *pfdStdError,
-                       int flags)
-{
-	STARTUPINFO sInfo;
-	PROCESS_INFORMATION pInfo;
-	HANDLE hStdInputRead   = INVALID_HANDLE_VALUE;
-        HANDLE hStdInputWrite  = INVALID_HANDLE_VALUE;
-	HANDLE hStdOutputRead  = INVALID_HANDLE_VALUE;
-        HANDLE hStdOutputWrite = INVALID_HANDLE_VALUE;
-	HANDLE hStdErrorRead   = INVALID_HANDLE_VALUE;
-        HANDLE hStdErrorWrite  = INVALID_HANDLE_VALUE;
-    BOOL close_fds = ((flags & RUN_PROCESS_IN_CLOSE_FDS) != 0);
-	DWORD dwFlags = 0;
-	BOOL status;
-        BOOL inherit;
-
-	ZeroMemory(&sInfo, sizeof(sInfo));
-	sInfo.cb = sizeof(sInfo);
-	sInfo.dwFlags = STARTF_USESTDHANDLES;
-
-	if (fdStdIn == -1) {
-            if (!mkAnonPipe(&hStdInputRead,  TRUE, &hStdInputWrite,  FALSE))
-                goto cleanup_err;
-            sInfo.hStdInput = hStdInputRead;
-        } else if (fdStdIn == 0) {
-            // Don't duplicate stdin, as console handles cannot be
-            // duplicated and inherited. urg.
-            sInfo.hStdInput = GetStdHandle(STD_INPUT_HANDLE);
-        } else {
-            // The handle might not be inheritable, so duplicate it
-            status = DuplicateHandle(GetCurrentProcess(), 
-                                     (HANDLE) _get_osfhandle(fdStdIn),
-                                     GetCurrentProcess(), &hStdInputRead,
-                                     0,
-                                     TRUE, /* inheritable */
-                                     DUPLICATE_SAME_ACCESS);
-            if (!status) goto cleanup_err;
-            sInfo.hStdInput = hStdInputRead;
-        }
-
-	if (fdStdOut == -1) {
-            if (!mkAnonPipe(&hStdOutputRead,  FALSE, &hStdOutputWrite,  TRUE))
-                goto cleanup_err;
-            sInfo.hStdOutput = hStdOutputWrite;
-        } else if (fdStdOut == 1) {
-            // Don't duplicate stdout, as console handles cannot be
-            // duplicated and inherited. urg.
-            sInfo.hStdOutput = GetStdHandle(STD_OUTPUT_HANDLE);
-        } else {
-            // The handle might not be inheritable, so duplicate it
-            status = DuplicateHandle(GetCurrentProcess(), 
-                                     (HANDLE) _get_osfhandle(fdStdOut),
-                                     GetCurrentProcess(), &hStdOutputWrite,
-                                     0,
-                                     TRUE, /* inheritable */
-                                     DUPLICATE_SAME_ACCESS);
-            if (!status) goto cleanup_err;
-            sInfo.hStdOutput = hStdOutputWrite;
-        }
-
-	if (fdStdErr == -1) {
-            if (!mkAnonPipe(&hStdErrorRead,  TRUE, &hStdErrorWrite,  TRUE))
-                goto cleanup_err;
-            sInfo.hStdError = hStdErrorWrite;
-        } else if (fdStdErr == 2) {
-            // Don't duplicate stderr, as console handles cannot be
-            // duplicated and inherited. urg.
-            sInfo.hStdError = GetStdHandle(STD_ERROR_HANDLE);
-        } else {
-            /* The handle might not be inheritable, so duplicate it */
-            status = DuplicateHandle(GetCurrentProcess(), 
-                                     (HANDLE) _get_osfhandle(fdStdErr),
-                                     GetCurrentProcess(), &hStdErrorWrite,
-                                     0,
-                                     TRUE, /* inheritable */
-                                     DUPLICATE_SAME_ACCESS);
-            if (!status) goto cleanup_err;
-            sInfo.hStdError = hStdErrorWrite;
-        }
-
-	if (sInfo.hStdInput  != GetStdHandle(STD_INPUT_HANDLE)  &&
-	    sInfo.hStdOutput != GetStdHandle(STD_OUTPUT_HANDLE) &&
-	    sInfo.hStdError  != GetStdHandle(STD_ERROR_HANDLE)  &&
-	    (flags & RUN_PROCESS_IN_NEW_GROUP) == 0)
-		dwFlags |= CREATE_NO_WINDOW;   // Run without console window only when both output and error are redirected
-
-        // See #3231
-        if (close_fds && fdStdIn == 0 && fdStdOut == 1 && fdStdErr == 2) {
-            inherit = FALSE;
-        } else {
-            inherit = TRUE;
-        }
-
-        if ((flags & RUN_PROCESS_IN_NEW_GROUP) != 0) {
-            dwFlags |= CREATE_NEW_PROCESS_GROUP;
-        }
-
-	if (!CreateProcess(NULL, cmd, NULL, NULL, inherit, dwFlags, environment, workingDirectory, &sInfo, &pInfo))
-	{
-                goto cleanup_err;
-	}
-	CloseHandle(pInfo.hThread);
-
-	// Close the ends of the pipes that were inherited by the
-	// child process.  This is important, otherwise we won't see
-	// EOF on these pipes when the child process exits.
-        if (hStdInputRead   != INVALID_HANDLE_VALUE) CloseHandle(hStdInputRead);
-        if (hStdOutputWrite != INVALID_HANDLE_VALUE) CloseHandle(hStdOutputWrite);
-        if (hStdErrorWrite  != INVALID_HANDLE_VALUE) CloseHandle(hStdErrorWrite);
-
-	*pfdStdInput  = _open_osfhandle((intptr_t) hStdInputWrite, _O_WRONLY);
-	*pfdStdOutput = _open_osfhandle((intptr_t) hStdOutputRead, _O_RDONLY);
-  	*pfdStdError  = _open_osfhandle((intptr_t) hStdErrorRead,  _O_RDONLY);
-
-  	return pInfo.hProcess;
-
-cleanup_err:
-        if (hStdInputRead   != INVALID_HANDLE_VALUE) CloseHandle(hStdInputRead);
-        if (hStdInputWrite  != INVALID_HANDLE_VALUE) CloseHandle(hStdInputWrite);
-        if (hStdOutputRead  != INVALID_HANDLE_VALUE) CloseHandle(hStdOutputRead);
-        if (hStdOutputWrite != INVALID_HANDLE_VALUE) CloseHandle(hStdOutputWrite);
-        if (hStdErrorRead   != INVALID_HANDLE_VALUE) CloseHandle(hStdErrorRead);
-        if (hStdErrorWrite  != INVALID_HANDLE_VALUE) CloseHandle(hStdErrorWrite);
-        maperrno();
-        return NULL;
-}
-
-int
-terminateProcess (ProcHandle handle)
-{
-    if (!TerminateProcess((HANDLE) handle, 1)) {
-	maperrno();
-	return -1;
-    }
-    return 0;
-}
-
-int
-getProcessExitCode (ProcHandle handle, int *pExitCode)
-{
-    *pExitCode = 0;
-
-    if (WaitForSingleObject((HANDLE) handle, 1) == WAIT_OBJECT_0)
-    {
-	if (GetExitCodeProcess((HANDLE) handle, (DWORD *) pExitCode) == 0)
-	{
-	    maperrno();
-	    return -1;
-	}
-	return 1;
-    }
-    
-    return 0;
-}
-
-int
-waitForProcess (ProcHandle handle, int *pret)
-{
-    DWORD retCode;
-
-    if (WaitForSingleObject((HANDLE) handle, INFINITE) == WAIT_OBJECT_0)
-    {
-	if (GetExitCodeProcess((HANDLE) handle, &retCode) == 0)
-	{
-	    maperrno();
-	    return -1;
-	}
-        *pret = retCode;
-	return 0;
-    }
-    
-    maperrno();
-    return -1;
-}
-
-#endif /* Win32 */
->>>>>>> 3c44a886
+/* ----------------------------------------------------------------------------
+   (c) The University of Glasgow 2004
+   
+   Support for System.Process
+   ------------------------------------------------------------------------- */
+
+#if defined(_MSC_VER) || defined(__MINGW32__) || defined(_WIN32)
+#define UNICODE
+#endif
+
+/* XXX This is a nasty hack; should put everything necessary in this package */
+#include "HsBase.h"
+#include "Rts.h"
+
+#include "runProcess.h"
+
+#if !(defined(_MSC_VER) || defined(__MINGW32__) || defined(_WIN32))
+
+#include "execvpe.h"
+
+/* ----------------------------------------------------------------------------
+   UNIX versions
+   ------------------------------------------------------------------------- */
+
+static long max_fd = 0;
+
+// Rts internal API, not exposed in a public header file:
+extern void blockUserSignals(void);
+extern void unblockUserSignals(void);
+
+ProcHandle
+runInteractiveProcess (char *const args[], 
+		       char *workingDirectory, char **environment,
+                       int fdStdIn, int fdStdOut, int fdStdErr,
+		       int *pfdStdInput, int *pfdStdOutput, int *pfdStdError,
+                       int set_inthandler, long inthandler, 
+                       int set_quithandler, long quithandler,
+                       int flags)
+{
+    int close_fds = ((flags & RUN_PROCESS_IN_CLOSE_FDS) != 0);
+    int pid;
+    int fdStdInput[2], fdStdOutput[2], fdStdError[2];
+    int r;
+    struct sigaction dfl;
+
+    // Ordering matters here, see below [Note #431].
+    if (fdStdIn == -1) {
+        r = pipe(fdStdInput);
+        if (r == -1) { 
+            sysErrorBelch("runInteractiveProcess: pipe");
+            return -1;
+        }
+        
+    }
+    if (fdStdOut == -1) {
+        r = pipe(fdStdOutput);
+        if (r == -1) { 
+            sysErrorBelch("runInteractiveProcess: pipe");
+            return -1;
+        }
+    }
+    if (fdStdErr == -1) {
+        r = pipe(fdStdError);
+        if (r == -1) { 
+            sysErrorBelch("runInteractiveProcess: pipe");
+            return -1;
+        }
+    }
+
+    // Block signals with Haskell handlers.  The danger here is that
+    // with the threaded RTS, a signal arrives in the child process,
+    // the RTS writes the signal information into the pipe (which is
+    // shared between parent and child), and the parent behaves as if
+    // the signal had been raised.
+    blockUserSignals();
+
+    // See #4074.  Sometimes fork() gets interrupted by the timer
+    // signal and keeps restarting indefinitely.
+    stopTimer();
+
+    switch(pid = fork())
+    {
+    case -1:
+        unblockUserSignals();
+#if __GLASGOW_HASKELL__ > 612
+        startTimer();
+#endif
+        if (fdStdIn == -1) {
+            close(fdStdInput[0]);
+            close(fdStdInput[1]);
+        }
+        if (fdStdOut == -1) {
+            close(fdStdOutput[0]);
+            close(fdStdOutput[1]);
+        }
+        if (fdStdErr == -1) {
+            close(fdStdError[0]);
+            close(fdStdError[1]);
+        }
+	return -1;
+	
+    case 0:
+    {
+        // WARNING!  we are now in the child of vfork(), so any memory
+        // we modify below will also be seen in the parent process.
+
+        if ((flags & RUN_PROCESS_IN_NEW_GROUP) != 0) {
+            setpgid(0, 0);
+        }
+
+        unblockUserSignals();
+
+	if (workingDirectory) {
+	    if (chdir (workingDirectory) < 0) {
+                // See #1593.  The convention for the exit code when
+                // exec() fails seems to be 127 (gleened from C's
+                // system()), but there's no equivalent convention for
+                // chdir(), so I'm picking 126 --SimonM.
+                _exit(126);
+	    }
+	}
+	
+        // [Note #431]: Ordering matters here.  If any of the FDs
+        // 0,1,2 were initially closed, then our pipes may have used
+        // these FDs.  So when we dup2 the pipe FDs down to 0,1,2, we
+        // must do it in that order, otherwise we could overwrite an
+        // FD that we need later.
+
+        if (fdStdIn == -1) {
+            if (fdStdInput[0] != STDIN_FILENO) {
+                dup2 (fdStdInput[0], STDIN_FILENO);
+                close(fdStdInput[0]);
+            }
+            close(fdStdInput[1]);
+        } else {
+            dup2(fdStdIn,  STDIN_FILENO);
+        }
+
+        if (fdStdOut == -1) {
+            if (fdStdOutput[1] != STDOUT_FILENO) {
+                dup2 (fdStdOutput[1], STDOUT_FILENO);
+                close(fdStdOutput[1]);
+            }
+            close(fdStdOutput[0]);
+        } else {
+            dup2(fdStdOut,  STDOUT_FILENO);
+        }
+
+        if (fdStdErr == -1) {
+            if (fdStdError[1] != STDERR_FILENO) {
+                dup2 (fdStdError[1], STDERR_FILENO);
+                close(fdStdError[1]);
+            }
+            close(fdStdError[0]);
+        } else {
+            dup2(fdStdErr,  STDERR_FILENO);
+        }
+            
+        if (close_fds) {
+            int i;
+            if (max_fd == 0) {
+#if HAVE_SYSCONF
+                max_fd = sysconf(_SC_OPEN_MAX);
+                if (max_fd == -1) {
+                    max_fd = 256;
+                }
+#else
+                max_fd = 256;
+#endif
+            }
+            for (i = 3; i < max_fd; i++) {
+                close(i);
+            }
+        }
+
+	/* Set the SIGINT/SIGQUIT signal handlers in the child, if requested 
+	 */
+        (void)sigemptyset(&dfl.sa_mask);
+        dfl.sa_flags = 0;
+	if (set_inthandler) {
+	    dfl.sa_handler = (void *)inthandler;
+	    (void)sigaction(SIGINT, &dfl, NULL);
+	}
+	if (set_quithandler) {
+	    dfl.sa_handler = (void *)quithandler;
+	    (void)sigaction(SIGQUIT,  &dfl, NULL);
+	}
+
+	/* the child */
+	if (environment) {
+	    execvpe(args[0], args, environment);
+	} else {
+	    execvp(args[0], args);
+	}
+    }
+    _exit(127);
+    
+    default:
+	if ((flags & RUN_PROCESS_IN_NEW_GROUP) != 0) {
+            setpgid(pid, pid);
+	}
+	if (fdStdIn  == -1) {
+            close(fdStdInput[0]);
+            fcntl(fdStdInput[1], F_SETFD, FD_CLOEXEC);
+            *pfdStdInput  = fdStdInput[1];
+        }
+	if (fdStdOut == -1) {
+            close(fdStdOutput[1]);
+            fcntl(fdStdOutput[0], F_SETFD, FD_CLOEXEC);
+            *pfdStdOutput = fdStdOutput[0];
+        }
+        if (fdStdErr == -1) {
+            close(fdStdError[1]);
+            fcntl(fdStdError[0], F_SETFD, FD_CLOEXEC);
+            *pfdStdError  = fdStdError[0];
+        }
+	break;
+    }
+    unblockUserSignals();
+    startTimer();
+    
+    return pid;
+}
+
+int
+terminateProcess (ProcHandle handle)
+{
+    return (kill(handle, SIGTERM) == 0);
+}
+
+int
+getProcessExitCode (ProcHandle handle, int *pExitCode)
+{
+    int wstat, res;
+    
+    *pExitCode = 0;
+    
+    if ((res = waitpid(handle, &wstat, WNOHANG)) > 0)
+    {
+	if (WIFEXITED(wstat))
+	{
+	    *pExitCode = WEXITSTATUS(wstat);
+	    return 1;
+	}
+	else
+	    if (WIFSIGNALED(wstat))
+	    {
+		errno = EINTR;
+		return -1;
+	    }
+	    else
+	    {
+		/* This should never happen */
+	    }
+    }
+    
+    if (res == 0) return 0;
+
+    if (errno == ECHILD) 
+    {
+	    *pExitCode = 0;
+	    return 1;
+    }
+
+    return -1;
+}
+
+int waitForProcess (ProcHandle handle, int *pret)
+{
+    int wstat;
+    
+    if (waitpid(handle, &wstat, 0) < 0)
+    {
+        return -1;
+    }
+    
+    if (WIFEXITED(wstat)) {
+        *pret = WEXITSTATUS(wstat);
+	return 0;
+    }
+    else
+	if (WIFSIGNALED(wstat))
+	{
+            *pret = wstat;
+	    return 0;
+	}
+	else
+	{
+	    /* This should never happen */
+	}
+    
+    return -1;
+}
+
+#else
+/* ----------------------------------------------------------------------------
+   Win32 versions
+   ------------------------------------------------------------------------- */
+
+/* -------------------- WINDOWS VERSION --------------------- */
+
+/*
+ * Function: mkAnonPipe
+ *
+ * Purpose:  create an anonymous pipe with read and write ends being
+ *           optionally (non-)inheritable.
+ */
+static BOOL
+mkAnonPipe (HANDLE* pHandleIn, BOOL isInheritableIn, 
+	    HANDLE* pHandleOut, BOOL isInheritableOut)
+{
+	HANDLE hTemporaryIn  = NULL;
+	HANDLE hTemporaryOut = NULL;
+
+	/* Create the anon pipe with both ends inheritable */
+	if (!CreatePipe(&hTemporaryIn, &hTemporaryOut, NULL, 0))
+	{
+		maperrno();
+		*pHandleIn  = NULL;
+		*pHandleOut = NULL;
+		return FALSE;
+	}
+
+	if (isInheritableIn) {
+            // SetHandleInformation requires at least Win2k
+            if (!SetHandleInformation(hTemporaryIn,
+                                      HANDLE_FLAG_INHERIT, 
+                                      HANDLE_FLAG_INHERIT))
+            {
+                maperrno();
+                *pHandleIn  = NULL;
+                *pHandleOut = NULL;
+                CloseHandle(hTemporaryIn);
+                CloseHandle(hTemporaryOut);
+                return FALSE;
+            }
+	}
+        *pHandleIn = hTemporaryIn;
+
+	if (isInheritableOut) {
+            if (!SetHandleInformation(hTemporaryOut,
+                                      HANDLE_FLAG_INHERIT, 
+                                      HANDLE_FLAG_INHERIT))
+            {
+                maperrno();
+                *pHandleIn  = NULL;
+                *pHandleOut = NULL;
+                CloseHandle(hTemporaryIn);
+                CloseHandle(hTemporaryOut);
+                return FALSE;
+            }
+        }
+        *pHandleOut = hTemporaryOut;
+        
+	return TRUE;
+}
+
+ProcHandle
+runInteractiveProcess (wchar_t *cmd, wchar_t *workingDirectory, 
+                       wchar_t *environment,
+                       int fdStdIn, int fdStdOut, int fdStdErr,
+		       int *pfdStdInput, int *pfdStdOutput, int *pfdStdError,
+                       int flags)
+{
+	STARTUPINFO sInfo;
+	PROCESS_INFORMATION pInfo;
+	HANDLE hStdInputRead   = INVALID_HANDLE_VALUE;
+        HANDLE hStdInputWrite  = INVALID_HANDLE_VALUE;
+	HANDLE hStdOutputRead  = INVALID_HANDLE_VALUE;
+        HANDLE hStdOutputWrite = INVALID_HANDLE_VALUE;
+	HANDLE hStdErrorRead   = INVALID_HANDLE_VALUE;
+        HANDLE hStdErrorWrite  = INVALID_HANDLE_VALUE;
+    BOOL close_fds = ((flags & RUN_PROCESS_IN_CLOSE_FDS) != 0);
+	// We always pass a wide environment block, so we MUST set this flag 
+        DWORD dwFlags = CREATE_UNICODE_ENVIRONMENT;
+	BOOL status;
+        BOOL inherit;
+
+	ZeroMemory(&sInfo, sizeof(sInfo));
+	sInfo.cb = sizeof(sInfo);
+	sInfo.dwFlags = STARTF_USESTDHANDLES;
+
+	if (fdStdIn == -1) {
+            if (!mkAnonPipe(&hStdInputRead,  TRUE, &hStdInputWrite,  FALSE))
+                goto cleanup_err;
+            sInfo.hStdInput = hStdInputRead;
+        } else if (fdStdIn == 0) {
+            // Don't duplicate stdin, as console handles cannot be
+            // duplicated and inherited. urg.
+            sInfo.hStdInput = GetStdHandle(STD_INPUT_HANDLE);
+        } else {
+            // The handle might not be inheritable, so duplicate it
+            status = DuplicateHandle(GetCurrentProcess(), 
+                                     (HANDLE) _get_osfhandle(fdStdIn),
+                                     GetCurrentProcess(), &hStdInputRead,
+                                     0,
+                                     TRUE, /* inheritable */
+                                     DUPLICATE_SAME_ACCESS);
+            if (!status) goto cleanup_err;
+            sInfo.hStdInput = hStdInputRead;
+        }
+
+	if (fdStdOut == -1) {
+            if (!mkAnonPipe(&hStdOutputRead,  FALSE, &hStdOutputWrite,  TRUE))
+                goto cleanup_err;
+            sInfo.hStdOutput = hStdOutputWrite;
+        } else if (fdStdOut == 1) {
+            // Don't duplicate stdout, as console handles cannot be
+            // duplicated and inherited. urg.
+            sInfo.hStdOutput = GetStdHandle(STD_OUTPUT_HANDLE);
+        } else {
+            // The handle might not be inheritable, so duplicate it
+            status = DuplicateHandle(GetCurrentProcess(), 
+                                     (HANDLE) _get_osfhandle(fdStdOut),
+                                     GetCurrentProcess(), &hStdOutputWrite,
+                                     0,
+                                     TRUE, /* inheritable */
+                                     DUPLICATE_SAME_ACCESS);
+            if (!status) goto cleanup_err;
+            sInfo.hStdOutput = hStdOutputWrite;
+        }
+
+	if (fdStdErr == -1) {
+            if (!mkAnonPipe(&hStdErrorRead,  TRUE, &hStdErrorWrite,  TRUE))
+                goto cleanup_err;
+            sInfo.hStdError = hStdErrorWrite;
+        } else if (fdStdErr == 2) {
+            // Don't duplicate stderr, as console handles cannot be
+            // duplicated and inherited. urg.
+            sInfo.hStdError = GetStdHandle(STD_ERROR_HANDLE);
+        } else {
+            /* The handle might not be inheritable, so duplicate it */
+            status = DuplicateHandle(GetCurrentProcess(), 
+                                     (HANDLE) _get_osfhandle(fdStdErr),
+                                     GetCurrentProcess(), &hStdErrorWrite,
+                                     0,
+                                     TRUE, /* inheritable */
+                                     DUPLICATE_SAME_ACCESS);
+            if (!status) goto cleanup_err;
+            sInfo.hStdError = hStdErrorWrite;
+        }
+
+        if (sInfo.hStdInput  != GetStdHandle(STD_INPUT_HANDLE)  &&
+	    sInfo.hStdOutput != GetStdHandle(STD_OUTPUT_HANDLE) &&
+	    sInfo.hStdError  != GetStdHandle(STD_ERROR_HANDLE)  &&
+	    (flags & RUN_PROCESS_IN_NEW_GROUP) == 0)
+		dwFlags |= CREATE_NO_WINDOW;   // Run without console window only when both output and error are redirected
+
+        // See #3231
+        if (close_fds && fdStdIn == 0 && fdStdOut == 1 && fdStdErr == 2) {
+            inherit = FALSE;
+        } else {
+            inherit = TRUE;
+        }
+ 
+        if ((flags & RUN_PROCESS_IN_NEW_GROUP) != 0) {
+            dwFlags |= CREATE_NEW_PROCESS_GROUP;
+        }
+
+	if (!CreateProcess(NULL, cmd, NULL, NULL, inherit, dwFlags, environment, workingDirectory, &sInfo, &pInfo))
+	{
+                goto cleanup_err;
+	}
+	CloseHandle(pInfo.hThread);
+
+	// Close the ends of the pipes that were inherited by the
+	// child process.  This is important, otherwise we won't see
+	// EOF on these pipes when the child process exits.
+        if (hStdInputRead   != INVALID_HANDLE_VALUE) CloseHandle(hStdInputRead);
+        if (hStdOutputWrite != INVALID_HANDLE_VALUE) CloseHandle(hStdOutputWrite);
+        if (hStdErrorWrite  != INVALID_HANDLE_VALUE) CloseHandle(hStdErrorWrite);
+
+	*pfdStdInput  = _open_osfhandle((intptr_t) hStdInputWrite, _O_WRONLY);
+	*pfdStdOutput = _open_osfhandle((intptr_t) hStdOutputRead, _O_RDONLY);
+  	*pfdStdError  = _open_osfhandle((intptr_t) hStdErrorRead,  _O_RDONLY);
+
+  	return pInfo.hProcess;
+
+cleanup_err:
+        if (hStdInputRead   != INVALID_HANDLE_VALUE) CloseHandle(hStdInputRead);
+        if (hStdInputWrite  != INVALID_HANDLE_VALUE) CloseHandle(hStdInputWrite);
+        if (hStdOutputRead  != INVALID_HANDLE_VALUE) CloseHandle(hStdOutputRead);
+        if (hStdOutputWrite != INVALID_HANDLE_VALUE) CloseHandle(hStdOutputWrite);
+        if (hStdErrorRead   != INVALID_HANDLE_VALUE) CloseHandle(hStdErrorRead);
+        if (hStdErrorWrite  != INVALID_HANDLE_VALUE) CloseHandle(hStdErrorWrite);
+        maperrno();
+        return NULL;
+}
+
+int
+terminateProcess (ProcHandle handle)
+{
+    if (!TerminateProcess((HANDLE) handle, 1)) {
+	maperrno();
+	return -1;
+    }
+    return 0;
+}
+
+int
+getProcessExitCode (ProcHandle handle, int *pExitCode)
+{
+    *pExitCode = 0;
+
+    if (WaitForSingleObject((HANDLE) handle, 1) == WAIT_OBJECT_0)
+    {
+	if (GetExitCodeProcess((HANDLE) handle, (DWORD *) pExitCode) == 0)
+	{
+	    maperrno();
+	    return -1;
+	}
+	return 1;
+    }
+    
+    return 0;
+}
+
+int
+waitForProcess (ProcHandle handle, int *pret)
+{
+    DWORD retCode;
+
+    if (WaitForSingleObject((HANDLE) handle, INFINITE) == WAIT_OBJECT_0)
+    {
+	if (GetExitCodeProcess((HANDLE) handle, &retCode) == 0)
+	{
+	    maperrno();
+	    return -1;
+	}
+        *pret = retCode;
+	return 0;
+    }
+    
+    maperrno();
+    return -1;
+}
+
+#endif /* Win32 */