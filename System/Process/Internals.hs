--- conflicted
+++ resolved
@@ -416,18 +416,8 @@
                        False {-is_socket-}
                        False {-non-blocking-}
   fD <- FD.setNonBlockingMode fD True -- see #3316
-<<<<<<< HEAD
-#if __GLASGOW_HASKELL__ >= 703
-  enc <- getLocaleEncoding
-#else
-  let enc = localeEncoding
-#endif
-  mkHandleFromFD fD fd_type filepath mode False{-is_socket-}
-                       (Just enc)
-=======
   enc <- getLocaleEncoding
   mkHandleFromFD fD fd_type filepath mode False {-is_socket-} (Just enc)
->>>>>>> 8f7a6d2a
 #else
   fdToHandle' fd (Just Stream)
      False {-Windows: not a socket,  Unix: don't set non-blocking-}
@@ -436,7 +426,7 @@
 
 #if __GLASGOW_HASKELL__ < 703
 getLocaleEncoding :: IO TextEncoding
-getLocaleEncoding = return localEncoding
+getLocaleEncoding = return localeEncoding
 #endif
 
 #ifndef __HUGS__
