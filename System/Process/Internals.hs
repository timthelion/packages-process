--- conflicted
+++ resolved
@@ -81,10 +81,6 @@
 import GHC.Handle
 #endif
 
-#if (__GLASGOW_HASKELL__ > 700) && !defined(mingw32_HOST_OS)
-import qualified GHC.Foreign as GHC
-#endif
-
 # elif __HUGS__
 
 import Hugs.Exception	( IOException(..) )
@@ -213,13 +209,6 @@
 #if !defined(mingw32_HOST_OS) && !defined(__MINGW32__)
 
 #ifdef __GLASGOW_HASKELL__
-
-withFilePathLike :: FilePath -> (Ptr CString -> IO a) -> IO a
-#if __GLASGOW_HASKELL__ >= 611 && MIN_VERSION_base(4,3,2)
-withFilePathLike = GHC.withCString fileSystemEncoding
-#else
-withFilePathLike = withCString
-#endif
 
 -- -----------------------------------------------------------------------------
 -- POSIX runProcess with signal handling in the child
@@ -239,8 +228,8 @@
    alloca $ \ pfdStdOutput ->
    alloca $ \ pfdStdError  ->
    maybeWith withCEnvironment mb_env $ \pEnv ->
-   maybeWith withFilePathLike mb_cwd $ \pWorkDir ->
-   withMany withFilePathLike (cmd:args) $ \cstrs ->
+   maybeWith withFilePath mb_cwd $ \pWorkDir ->
+   withMany withFilePath (cmd:args) $ \cstrs ->
    withArray0 nullPtr cstrs $ \pargs -> do
      
      fdin  <- mbFd fun fd_stdin  mb_stdin
@@ -370,15 +359,6 @@
         -> Ptr FD
         -> CInt                         -- close_fds
         -> IO PHANDLE
-<<<<<<< HEAD
-=======
-
-withFilePathLike :: FilePath -> (Ptr CString -> IO a) -> IO a
-#if __GLASGOW_HASKELL__ > 700
-withFilePathLike = GHC.withCString fileSystemEncoding
-#else
-withFilePathLike = withCString
->>>>>>> b4c2d529
 #endif
 
 #endif /* __GLASGOW_HASKELL__ */
